--- conflicted
+++ resolved
@@ -24,14 +24,8 @@
     "dev:server:local": "npm run build:ui && TESTING=true ./scripts/run_server.sh",
     "build": "tsc",
     "build:ui": "cd ./ui/ && npm install && npm run build",
-<<<<<<< HEAD
     "monitor": "rimraf ./dist && tsc && node ./src/run_monitor.js",
     "server": "rimraf ./dist && tsc && node ./dist/src/server.js ./repository"
-=======
-    "monitor": "tsc && ./scripts/run_monitor.sh",
-    "server": "tsc && node ./dist/server.js ./repository",
-    "server:test": "tsc && TESTING=true LOCALCHAIN_URL=http://localhost:8545 SERVER_PORT=2000 node ./dist/server.js ./repository"
->>>>>>> c1e427a0
   },
   "keywords": [
     "ethereum",
